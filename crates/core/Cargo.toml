[package]
name = "liveview-native-core"
version.workspace = true
edition.workspace = true
authors.workspace = true
description.workspace = true
repository.workspace = true
homepage.workspace = true
documentation.workspace = true
categories.workspace = true
keywords.workspace = true
license.workspace = true
readme.workspace = true
publish.workspace = true


[lib]
crate-type = ["staticlib", "rlib", "cdylib"]
name = "liveview_native_core"

[features]
default = ["liveview-channels-tls"]
liveview-channels = ["phoenix_channels_client", "reqwest", "uniffi/tokio"]
liveview-channels-tls = [
    "liveview-channels",
    "reqwest/native-tls-vendored",
    "phoenix_channels_client/native-tls",
    "phoenix_channels_client/default",
]

# This is for support of phoenix-channnels-client in for wasm.
browser = [
    #"liveview-channels",
    #"phoenix_channels_client/browser",
]

# See more keys and their definitions at https://doc.rust-lang.org/cargo/reference/manifest.html

[dependencies]
futures = "0.3.31"
cranelift-entity = { version = "0.114" }
fixedbitset = { version = "0.4" }
fxhash = { version = "0.2" }
html5gum = { git = "https://github.com/liveviewnative/html5gum", branch = "lvn" }
petgraph = { version = "0.6", default-features = false, features = [
    "graphmap",
] }
serde = { version = "1.0", features = ["derive"] }
serde_json = { version = "1.0" }
smallstr = { version = "0.3", features = ["union"] }
smallvec = { version = "1.10", features = ["union", "const_generics"] }
thiserror = "2.0"
log = "0.4"
reqwest = { version = "0.12.3", default-features = false, optional = true }
uniffi = { workspace = true }
phoenix_channels_client = { git = "https://github.com/liveview-native/phoenix-channels-client.git", branch = "main", optional = true, default-features = false }
# This is for wasm support on phoenix-channels-client
#phoenix_channels_client = { git = "https://github.com/liveview-native/phoenix-channels-client.git", branch = "simlay/webassembly-support", optional = true, default-features = false }

[build-dependencies]
Inflector = "0.11"

[dev-dependencies]
paste = { version = "1.0" }
pretty_assertions = { version = "1.4.0" }
text-diff = { version = "0.4.0" }
<<<<<<< HEAD
uniffi = { workspace = true, features = ["bindgen-tests", "tokio"] }
tokio = { version = "1.41", features = ["full"] }
=======
uniffi = { workspace = true, features = ["bindgen-tests", "tokio"]}
tokio = { version = "1.42", features = ["full"] }
>>>>>>> 110bf1a2
env_logger = "0.11.1"

# For image generation for tests
image = "0.25.1"
tempfile = "3.14.0"<|MERGE_RESOLUTION|>--- conflicted
+++ resolved
@@ -64,13 +64,8 @@
 paste = { version = "1.0" }
 pretty_assertions = { version = "1.4.0" }
 text-diff = { version = "0.4.0" }
-<<<<<<< HEAD
 uniffi = { workspace = true, features = ["bindgen-tests", "tokio"] }
-tokio = { version = "1.41", features = ["full"] }
-=======
-uniffi = { workspace = true, features = ["bindgen-tests", "tokio"]}
 tokio = { version = "1.42", features = ["full"] }
->>>>>>> 110bf1a2
 env_logger = "0.11.1"
 
 # For image generation for tests
