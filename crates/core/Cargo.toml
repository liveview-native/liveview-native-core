--- conflicted
+++ resolved
@@ -68,7 +68,7 @@
 env_logger = "0.11.1"
 uniffi = { workspace = true }
 
-tokio = { version = "1.42", features = ["full"], optional = true }
+tokio = { version = "1.43", features = ["full"], optional = true }
 phoenix_channels_client = { git = "https://github.com/liveview-native/phoenix-channels-client.git", branch = "main", optional = true, default-features = false }
 # This is for wasm support on phoenix-channels-client
 #phoenix_channels_client = { git = "https://github.com/liveview-native/phoenix-channels-client.git", branch = "simlay/webassembly-support", optional = true, default-features = false }
@@ -81,11 +81,6 @@
 pretty_assertions = { version = "1.4.0" }
 text-diff = { version = "0.4.0" }
 uniffi = { workspace = true, features = ["bindgen-tests", "tokio"] }
-<<<<<<< HEAD
-=======
-tokio = { version = "1.43", features = ["full"] }
-env_logger = "0.11.1"
->>>>>>> 58992116
 
 # For image generation for tests
 image = "0.25.1"
