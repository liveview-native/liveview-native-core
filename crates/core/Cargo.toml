--- conflicted
+++ resolved
@@ -50,12 +50,8 @@
 oslog = "0.2.0"
 
 [dependencies]
-<<<<<<< HEAD
 serde_urlencoded = "0.7.1"
-cranelift-entity = { version = "0.115" }
-=======
 cranelift-entity = { version = "0.116" }
->>>>>>> e404a975
 fixedbitset = { version = "0.5" }
 fxhash = { version = "0.2" }
 html5gum = { git = "https://github.com/liveviewnative/html5gum", branch = "lvn" }
