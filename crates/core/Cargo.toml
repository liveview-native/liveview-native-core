[package]
name = "liveview-native-core"
version.workspace = true
edition.workspace = true
authors.workspace = true
description.workspace = true
repository.workspace = true
homepage.workspace = true
documentation.workspace = true
categories.workspace = true
keywords.workspace = true
license-file.workspace = true
readme.workspace = true
publish.workspace = true

build = "build.rs"

[lib]
crate-type = ["staticlib", "rlib"]

# See more keys and their definitions at https://doc.rust-lang.org/cargo/reference/manifest.html

[dependencies]
cranelift-entity = { version = "0.101" }
fixedbitset = { version = "0.4" }
fxhash = { version = "0.2" }
<<<<<<< HEAD
html5gum = { git = "https://github.com/liveview-native/html5gum", branch = "lvn" }
indexmap = { version = "1.7", features = ["std"] }
=======
html5gum = { git = "https://github.com/liveviewnative/html5gum", branch = "lvn" }
indexmap = { version = "2.1", features = ["std"] }
>>>>>>> 943598c0
petgraph = { version = "0.6", default-features = false, features = ["graphmap"] }
serde = { version = "1.0", features = ["derive"] }
serde_json = { version = "1.0" }
smallstr = { version = "0.3", features = ["union"] }
smallvec = { version = "1.10", features = ["union", "const_generics", "specialization"] }
thiserror = {version = "1.0" }

[build-dependencies]
Inflector = { version = "0.11" }

[dev-dependencies]
paste = { version = "1.0" }
pretty_assertions = { version = "1.4.0" }
text-diff = { version = "0.4.0" }<|MERGE_RESOLUTION|>--- conflicted
+++ resolved
@@ -24,13 +24,8 @@
 cranelift-entity = { version = "0.101" }
 fixedbitset = { version = "0.4" }
 fxhash = { version = "0.2" }
-<<<<<<< HEAD
-html5gum = { git = "https://github.com/liveview-native/html5gum", branch = "lvn" }
-indexmap = { version = "1.7", features = ["std"] }
-=======
 html5gum = { git = "https://github.com/liveviewnative/html5gum", branch = "lvn" }
 indexmap = { version = "2.1", features = ["std"] }
->>>>>>> 943598c0
 petgraph = { version = "0.6", default-features = false, features = ["graphmap"] }
 serde = { version = "1.0", features = ["derive"] }
 serde_json = { version = "1.0" }
