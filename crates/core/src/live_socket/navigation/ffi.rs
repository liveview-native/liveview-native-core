//! # FFI Navigation Types
//!
//! Types and utilities for interacting with the navigation API for the FFI api consumers.
<<<<<<< HEAD
use std::{collections::HashMap, sync::Arc};
=======
use std::collections::HashMap;
>>>>>>> 85dce69d

use phoenix_channels_client::{Payload, Socket, JSON};
#[cfg(not(test))]
use reqwest::cookie::Jar;
use reqwest::{redirect::Policy, Url};

use crate::callbacks::*;

const RETRY_REASONS: &[&str] = &["stale", "unauthorized"];

/// An action taken with respect to the history stack
/// when [NavCtx::navigate] is executed. defaults to
/// Push behavior.
#[derive(uniffi::Enum, Default, Clone)]
pub enum NavAction {
    /// Push the navigation event onto the history stack.
    #[default]
    Push,
    /// Replace the current top of the history stack with this navigation event.
    Replace,
}

/// Options for calls to [NavCtx::navigate]
#[derive(Default, uniffi::Record)]
pub struct NavOptions {
    /// Additional params to be passed upon joining the liveview channel.
    #[uniffi(default = None)]
    pub join_params: Option<HashMap<String, JSON>>,
    /// see [NavAction], defaults to [NavAction::Push].
    #[uniffi(default = None)]
    pub action: Option<NavAction>,
    /// Ephemeral extra information to be pushed to the even handler.
    #[uniffi(default = None)]
    pub extra_event_info: Option<Vec<u8>>,
    /// Persistent state, intended to be deserialized for user specific purposes when
    /// revisiting a given view.
    #[uniffi(default = None)]
    pub state: Option<Vec<u8>>,
}

#[derive(Default, uniffi::Record)]
pub struct NavActionOptions {
    /// Additional params to be passed upon joining the liveview channel.
    #[uniffi(default = None)]
    pub join_params: Option<HashMap<String, JSON>>,
    /// Ephemeral extra information to be pushed to the even handler.
    #[uniffi(default = None)]
    pub extra_event_info: Option<Vec<u8>>,
}

impl NavEvent {
    pub fn new(
        event: NavEventType,
        to: NavHistoryEntry,
        from: Option<NavHistoryEntry>,
        info: Option<Vec<u8>>,
    ) -> Self {
        let new_url = Url::parse(&to.url).ok();
        let old_url = from.as_ref().and_then(|dest| Url::parse(&dest.url).ok());

        let same_document = old_url
            .zip(new_url)
            .is_some_and(|(old, new)| old.path() == new.path());

        NavEvent {
            event,
            same_document,
            from,
            to,
            info,
        }
    }
}

use super::{LiveSocket, NavCtx};
#[cfg(not(test))]
use crate::live_socket::socket::COOKIE_JAR;
#[cfg(test)]
use crate::live_socket::socket::TEST_COOKIE_JAR;
use crate::{
    error::LiveSocketError,
    live_socket::{socket::SessionData, LiveChannel},
};

impl LiveSocket {
    /// Tries to navigate to the current item in the NavCtx.
    /// changing state in one fell swoop if initialilization succeeds
    async fn try_nav(
        &self,
        join_params: Option<HashMap<String, JSON>>,
    ) -> Result<LiveChannel, LiveSocketError> {
        let current = self
            .current()
            .ok_or(LiveSocketError::NavigationImpossible)?;

        let url = Url::parse(&current.url)?;

        match self
            .join_liveview_channel(join_params.clone(), url.to_string().into())
            .await
        {
            // A join rejection should be ameliorated by reconnecting
            Err(LiveSocketError::JoinRejection {
                error:
                    Payload::JSONPayload {
                        json: JSON::Object { object },
                    },
            }) => {
                // retry on { "reason" : "stale" } and unauthorized
                if object
                    .get("reason")
                    .and_then(|r| match r {
                        JSON::Str { string } => Some(string),
                        _ => None,
                    })
                    .is_none_or(|reason| !RETRY_REASONS.contains(&reason.as_str()))
                {
                    return Err(LiveSocketError::JoinRejection {
                        error: Payload::JSONPayload {
                            json: JSON::Object { object },
                        },
                    });
                }

                let format = self.session_data.try_lock()?.format.clone();
                let options = self.session_data.try_lock()?.connect_opts.clone();

                //TODO: punt the to an argument. move this on to the LiveViewClient
                #[cfg(not(test))]
                let jar = COOKIE_JAR.get_or_init(|| Jar::default().into());

                #[cfg(test)]
                let jar = TEST_COOKIE_JAR.with(|inner| inner.clone());

                let client = reqwest::Client::builder()
                    .cookie_provider(jar.clone())
                    .redirect(Policy::none())
                    .build()?;

                let session_data = SessionData::request(&url, &format, options, client).await?;
                let websocket_url = session_data.get_live_socket_url()?;
                let socket =
                    Socket::spawn(websocket_url, Some(session_data.cookies.clone())).await?;

                self.socket()
                    .disconnect()
                    .await
                    .map_err(|_| LiveSocketError::DisconnectionError)?;

                *self.socket.try_lock()? = socket;
                *self.session_data.try_lock()? = session_data;
                self.join_liveview_channel(join_params, None).await
            }
            // Just reconnect or bail
            Ok(chan) => Ok(chan),
            Err(e) => Err(e),
        }
    }

    /// calls [Self::try_nav] rolling back to a previous navigation state on failure.
    async fn try_nav_outer<F>(
        &self,
        join_params: Option<HashMap<String, JSON>>,
        nav_action: F,
    ) -> Result<LiveChannel, LiveSocketError>
    where
        F: FnOnce(&mut NavCtx) -> Option<HistoryId>,
    {
        // Tries to complete the nav action, updating state,
        // this may be cancelled by the user or by the navigation
        // being impossiblem, such as back navigation on an empty stack.
        let new_id = {
            let mut ctx = self.navigation_ctx.lock().expect("lock poison");
            nav_action(&mut ctx)
        };

        if new_id.is_none() {
            return Err(LiveSocketError::NavigationImpossible);
        };

        // actually return the update liveview channel
        match self.try_nav(join_params).await {
            Ok(channel) => Ok(channel),
            Err(e) => Err(e),
        }
    }
}

#[cfg_attr(not(target_family = "wasm"), uniffi::export(async_runtime = "tokio"))]
impl LiveSocket {
    /// Navigates the socket to a new URL, reusing the previous channel's connection parameters, closing it safely,
    /// and emitting a new [LiveChannel]
    pub async fn navigate(
        &self,
        url: String,
        join_params: Option<HashMap<String, JSON>>,
        opts: NavOptions,
    ) -> Result<LiveChannel, LiveSocketError> {
        let url = Url::parse(&url)?;
        self.try_nav_outer(join_params, |ctx| ctx.navigate(url, opts, true))
            .await
    }

    /// Reload the current channel.
    pub async fn reload(
        &self,
        join_params: Option<HashMap<String, JSON>>,
        info: Option<Vec<u8>>,
    ) -> Result<LiveChannel, LiveSocketError> {
        self.try_nav_outer(join_params, |ctx| ctx.reload(info, true))
            .await
    }

    /// Navigates the socket to the previous entry in the stack.
    pub async fn back(
        &self,
        join_params: Option<HashMap<String, JSON>>,
        info: Option<Vec<u8>>,
    ) -> Result<LiveChannel, LiveSocketError> {
        self.try_nav_outer(join_params, |ctx| ctx.back(info, true))
            .await
    }

    /// Navigates the socket to the next entry in the stack. Reuses the previous channel's connection parameters, closes it safely,
    /// and emits a new [LiveChannel]
    pub async fn forward(
        &self,
        join_params: Option<HashMap<String, JSON>>,
        info: Option<Vec<u8>>,
    ) -> Result<LiveChannel, LiveSocketError> {
        self.try_nav_outer(join_params, |ctx| ctx.forward(info, true))
            .await
    }

    /// Navigates the socket to the specified entry in the stack, preserving the stack. Resuses the previous channel's connection parameters, closes it safely,
    /// and emits a new [LiveChannel]
    pub async fn traverse_to(
        &self,
        id: HistoryId,
        join_params: Option<HashMap<String, JSON>>,
        info: Option<Vec<u8>>,
    ) -> Result<LiveChannel, LiveSocketError> {
        self.try_nav_outer(join_params, |ctx| ctx.traverse_to(id, info, true))
            .await
    }

    /// Returns whether navigation backward in history is possible.
    pub fn can_go_back(&self) -> bool {
        let nav_ctx = self.navigation_ctx.lock().expect("lock poison");
        nav_ctx.can_go_back()
    }

    /// Returns whether navigation forward in history is possible.
    pub fn can_go_forward(&self) -> bool {
        let nav_ctx = self.navigation_ctx.lock().expect("lock poison");
        nav_ctx.can_go_forward()
    }

    /// Returns whether navigation to the specified history entry ID is possible.
    pub fn can_traverse_to(&self, id: HistoryId) -> bool {
        let nav_ctx = self.navigation_ctx.lock().expect("lock poison");
        nav_ctx.can_traverse_to(id)
    }

    /// Returns a list of all history entries in traversal sequence order.
    pub fn get_entries(&self) -> Vec<NavHistoryEntry> {
        let nav_ctx = self.navigation_ctx.lock().expect("lock poison");
        nav_ctx.entries()
    }

    /// Returns the current history entry, if one exists.
    pub fn current(&self) -> Option<NavHistoryEntry> {
        let nav_ctx = self.navigation_ctx.lock().expect("lock poison");
        nav_ctx.current()
    }

    /// Sets the handler for navigation events.
    pub fn set_event_handler(&self, handler: Box<dyn NavEventHandler>) {
        let mut nav_ctx = self.navigation_ctx.lock().expect("lock poison");
        nav_ctx.set_event_handler(handler.into())
    }
}<|MERGE_RESOLUTION|>--- conflicted
+++ resolved
@@ -1,11 +1,7 @@
 //! # FFI Navigation Types
 //!
 //! Types and utilities for interacting with the navigation API for the FFI api consumers.
-<<<<<<< HEAD
-use std::{collections::HashMap, sync::Arc};
-=======
 use std::collections::HashMap;
->>>>>>> 85dce69d
 
 use phoenix_channels_client::{Payload, Socket, JSON};
 #[cfg(not(test))]
