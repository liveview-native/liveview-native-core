--- conflicted
+++ resolved
@@ -227,20 +227,12 @@
     }
     editor.finish();
 }
-<<<<<<< HEAD
-/*
-=======
->>>>>>> fc9745d4
 #[export_name = "__liveview_native_core$Document$parse_fragment_json"]
 pub extern "C" fn document_parse_fragment_json<'a>(
     text: RustStr<'a>,
     error: *mut RustString,
 ) -> support::RustResult {
-<<<<<<< HEAD
     match dom::Document::parse_fragment_json(text.to_str().to_string()) {
-=======
-    match dom::Document::parse_fragment_json(text.to_str()) {
->>>>>>> fc9745d4
         Ok(doc) => {
             let doc = Box::new(doc);
             support::RustResult {
@@ -259,10 +251,6 @@
         }
     }
 }
-<<<<<<< HEAD
-*/
-=======
->>>>>>> fc9745d4
 #[export_name = "__liveview_native_core$Document$merge_fragment_json"]
 pub extern "C" fn document_merge_fragment_json<'a>(
     doc: *mut dom::Document,
