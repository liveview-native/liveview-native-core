use std::collections::HashMap;
use serde::Deserialize;

#[cfg(test)]
mod tests;

#[derive(Debug, Clone, PartialEq, Deserialize)]
pub struct RootDiff {
    #[serde(flatten)]
    fragment: FragmentDiff,
    #[serde(rename = "c")]
    components: Option<HashMap<String, ComponentDiff>>,
}

#[derive(Debug, Clone, PartialEq, Deserialize)]
pub struct Root {
    #[serde(flatten)]
    fragment: Fragment,
    #[serde(rename = "c")]
    components: Option<HashMap<String, Component>>,
}

impl TryFrom<RootDiff> for Root {
    type Error = MergeError;
    fn try_from(value: RootDiff) -> Result<Self, MergeError> {
        let components = if let Some(components) = value.components {
            let mut out : HashMap<String, Component> = HashMap::new();
            for (key, value) in components.into_iter() {
                out.insert(key, value.try_into()?);
            }
            Some(out)
        } else {
            None
        };
        Ok(Self {
            fragment: value.fragment.try_into()?,
            components,
        })
    }
}

impl TryInto<String> for Root {
    type Error = RenderError;

    fn try_into(self) -> Result<String, Self::Error> {
        let mut out = String::new();
        let inner = self.fragment.render(&self.components, None, None)?;
        out.push_str(&inner);
        Ok(out)
    }
}

#[derive(Debug, thiserror::Error)]
pub enum RenderError {
    #[error("No components found when needed")]
    NoComponents,
    #[error("No templates found when needed")]
    NoTemplates,
    #[error("Templated ID {0} not found in templates")]
    TemplateNotFound(i32),
    #[error("Component ID {0} not found in components")]
    ComponentNotFound(i32),
    #[error("Merge Error {0}")]
    MergeError(#[from] MergeError),
    #[error("Child {0} for template")]
    ChildNotFoundForTemplate(i32),
    #[error("Child {0} not found for static")]
    ChildNotFoundForStatic(i32),
    #[error("Cousin not found for {0}")]
    CousinNotFound(i32),
    #[error("Serde Error {0}")]
    SerdeError(#[from] serde_json::Error),
    #[error("Parse Error {0}")]
    ParseError(#[from] crate::parser::ParseError),
}

impl Fragment {
    pub fn render(&self, components: &Option<HashMap<String, Component>>, cousin_statics: Option<Vec<String>>, parent_templates: Templates) -> Result<String, RenderError> {
        let mut out = String::new();
        match &self {
            Fragment::Regular { children, statics } => {
                match statics {
                    Statics::Statics(statics) => {
                        out.push_str(&statics[0]);
                        // We start at index 1 rather than zero here because
                        // templates and statics are suppose to wrap the inner
                        // contents of the children.
                        for i in 1..statics.len() {
                            let child = children.get(&(i - 1).to_string()).ok_or(RenderError::ChildNotFoundForStatic((i - 1) as i32))?;
                            let val = child.render(components, cousin_statics.clone(), parent_templates.clone())?;
                            out.push_str(&val);
                            out.push_str(&statics[i]);
                        }
                    }
                    Statics::TemplateRef(template_id) => {
                        let templates = parent_templates.ok_or(RenderError::NoTemplates)?;
                        let template = templates.get(&(template_id.to_string())).ok_or(RenderError::TemplateNotFound(*template_id))?;
                        out.push_str(&template[0]);
                        // We start at index 1 rather than zero here because
                        // templates and statics are suppose to wrap the inner
                        // contents of the children.
                        for i in 1..template.len() {
                            let child_id = i - 1;
                            let child = children.get(&child_id.to_string()).ok_or(RenderError::ChildNotFoundForTemplate(child_id as i32))?;
                            let val = child.render(components, cousin_statics.clone(), Some(templates.clone()))?;
                            out.push_str(&val);
                            out.push_str(&template[i]);
                        }
                    }
                }
            }
            Fragment::Comprehension { dynamics, statics, templates } => {
                let templates : Templates = match (parent_templates, templates) {
                    (None, None) => None,
                    (None, Some(t)) => Some(t.clone()),
                    (Some(t), None) => Some(t),
                    (Some(parent), Some(child)) => {
                        Some(parent).merge(Some(child.clone()))?
                    }
                };
                match (statics, cousin_statics) {
                    (None, None) => {
                        for children in dynamics.into_iter() {
                            for child in children.into_iter() {
                                let val = child.render(components, None, templates.clone())?;
                                out.push_str(&val);
                            }
                        }
                    }
                    (None, Some(statics)) => {
                        for children in dynamics.into_iter() {
                            out.push_str(&statics[0]);
                            // We start at index 1 rather than zero here because
                            // templates and statics are suppose to wrap the inner
                            // contents of the children.
                            for i in 1..statics.len() {
                                let child = &children[i - 1];

                                let val = child.render(components, None, templates.clone())?;
                                out.push_str(&val);
                                out.push_str(&statics[i]);
                            }
                        }
                    }
                    (Some(statics), None) => {
                        match statics {
                            Statics::Statics(statics) => {
                                for children in dynamics.into_iter() {
                                    out.push_str(&statics[0]);
                                    // We start at index 1 rather than zero here because
                                    // templates and statics are suppose to wrap the inner
                                    // contents of the children.
                                    for i in 1..statics.len() {
                                        let child = &children[i - 1];

                                        let val = child.render(components, None, templates.clone())?;
                                        out.push_str(&val);
                                        out.push_str(&statics[i]);
                                    }
                                }
                            }
                            Statics::TemplateRef(template_id) => {
                                if let Some(ref this_template) = templates {
                                    if let Some(ref template_statics) = this_template.get(&template_id.to_string()) {
                                        for children in dynamics.into_iter() {
                                            out.push_str(&template_statics[0]);

                                            // We start at index 1 rather than zero here because
                                            // templates and statics are suppose to wrap the inner
                                            // contents of the children.
                                            for i in 1..template_statics.len() {
                                                let child = &children[i - 1];

                                                let val = child.render(components, None, templates.clone())?;
                                                out.push_str(&val);
                                                out.push_str(&template_statics[i]);
                                            }
                                        }

                                    } else {
                                        return Err(RenderError::TemplateNotFound(*template_id));
                                    }
                                } else {
                                    return Err(RenderError::NoTemplates);
                                }
                            }
                        }
                    }
                    (Some(_statics), Some(_cousin_templates)) => {
                        panic!("Either statics or cousin statics but not both");
                    }
                }
            }
        }
        Ok(out)
    }
}

impl Child {
    pub fn render(&self, components: &Option<HashMap<String, Component>>, statics: Option<Vec<String>>, templates: Templates) -> Result<String, RenderError> {
        match self {
            Child::Fragment(fragment) => fragment.render(components, statics, templates),
            Child::ComponentID(cid) => {
                if let Some(inner_components) = components {
                    if let Some(component) = inner_components.get(&cid.to_string()) {
                        component.render(components)
                    } else {
                        Err(RenderError::ComponentNotFound(*cid))
                    }
                } else {
                    Err(RenderError::NoComponents)
                }
            }
            Child::String(inner) => Ok(inner.to_string())
        }
    }
}

#[derive(Debug, Clone, PartialEq, Deserialize)]
pub struct Component {
    #[serde(flatten)]
    children: HashMap<String, Child>,
    #[serde(rename = "s")]
    statics: ComponentStatics,
}

impl Component {
    pub fn render(&self, components: &Option<HashMap<String, Component>>) -> Result<String, RenderError> {
        match &self.statics {
            ComponentStatics::Statics(statics) => {
                let mut out = String::new();

                out.push_str(&statics[0]);
                // We start at index 1 rather than zero here because
                // templates and statics are suppose to wrap the inner
                // contents of the children.
                for i in 1..statics.len() {
                    let inner = self.children.get(&(i - 1).to_string()).ok_or(RenderError::ChildNotFoundForStatic((i - 1) as i32))?;
                    let val = inner.render(components, None, None)?;
                    out.push_str(&val);
                    out.push_str(&statics[i]);
                }
                Ok(out)
            }

            ComponentStatics::ComponentRef(mut cid) => {
                let outer_statics : Vec<String> ;
                let cousin_component: Component;
                loop {
                    if let Some(inner_components) = components {
                        if let Some(component) = inner_components.get(&cid.to_string()) {
                            match &component.statics {

                                ComponentStatics::Statics(s) => {
                                    outer_statics = s.to_vec();
                                    cousin_component = component.clone();
                                    break;
                                }
                                ComponentStatics::ComponentRef(bread_crumb_cid) => {
                                    cid = *bread_crumb_cid;
                                }
                            }
                        } else {
                            return Err(RenderError::ComponentNotFound(cid));
                        }
                    } else {
                        return Err(RenderError::NoComponents);
                    }
                }
                let mut out = String::new();

                out.push_str(&outer_statics[0]);
                // We start at index 1 rather than zero here because
                // templates and statics are suppose to wrap the inner
                // contents of the children.
                for i in 1..outer_statics.len() {
                    let child = self.children.get(&(i - 1).to_string()).ok_or(RenderError::ChildNotFoundForStatic((i - 1) as i32))?;
                    let cousin = cousin_component.children.get(&(i - 1).to_string()).ok_or(RenderError::CousinNotFound((i - 1) as i32))?;

                    let val = child.render(components, cousin.statics(), None)?;
                    out.push_str(&val);
                    out.push_str(&outer_statics[i]);
                }
                Ok(out)
            }
        }
    }
    pub fn fix_statics(self) -> Self {
        match self.statics {
            ComponentStatics::ComponentRef(cid) if cid < 0 => Self {
                children: self.children,
                statics: ComponentStatics::ComponentRef(-cid),
            },
            _ => self,
        }
    }
}



#[derive(Debug, Clone, PartialEq, Deserialize)]
#[serde(untagged)]
pub enum FragmentDiff {
    UpdateRegular {
        #[serde(flatten)]
        children: HashMap<String, ChildDiff>,
        #[serde(rename = "s")]
        statics: Option<Statics>,
    },
    UpdateComprehension {
        #[serde(rename = "d")]
        dynamics: DynamicsDiff,
        #[serde(rename = "p")]
        templates: Templates,
        #[serde(rename = "s")]
        statics: Option<Statics>,
    },
    ReplaceCurrent(Fragment),
}

type Templates = Option<HashMap<String, Vec<String>>>;
type DynamicsDiff = Vec<Vec<ChildDiff>>;
type Dynamics = Vec<Vec<Child>>;

#[derive(Debug, Clone, PartialEq, Deserialize)]
#[serde(untagged)]
pub enum Fragment {
    Regular {
        #[serde(rename = "s")]
        statics: Statics,
        #[serde(flatten)]
        children: HashMap<String, Child>,
    },
    Comprehension {
        #[serde(rename = "d")]
        dynamics: Dynamics,
        #[serde(rename = "s")]
        statics: Option<Statics>,
        #[serde(rename = "p")]
        templates: Templates,
    }
}

impl TryFrom<FragmentDiff> for Fragment {
    type Error = MergeError;
    fn try_from(value: FragmentDiff) -> Result<Self, MergeError> {
        match value {
            FragmentDiff::UpdateRegular { children, statics } => {
                let mut new_children : HashMap<String, Child> = HashMap::new();
                for (key, cdiff) in children.into_iter() {
                    new_children.insert(key, cdiff.try_into()?);
                }
                let statics = if let Some(statics) = statics {
                    statics
                } else {
                    Statics::Statics(vec!["".into(); new_children.len()])
                };
                Ok(Self::Regular {
                    children: new_children,
                    statics
                })
            },
            FragmentDiff::ReplaceCurrent(fragment) => Ok(fragment),
            FragmentDiff::UpdateComprehension {
                dynamics,
                templates,
                statics,
            } => {
                let dynamics : Dynamics = dynamics.into_iter().map(|cdiff_vec|
                    cdiff_vec.into_iter().map(|cdiff|
                        cdiff.try_into()
                    ).collect::<Result<Vec<Child>, MergeError>>()
                ).collect::<Result<Vec<Vec<Child>>, MergeError>>()?;
                Ok(Self::Comprehension {
                    dynamics, statics, templates,
                })
            }
        }
    }
}




#[derive(Debug, Clone, PartialEq, Deserialize)]
#[serde(untagged)]
pub enum Statics {
    Statics(Vec<String>),
    TemplateRef(i32),
}

impl FragmentMerge for Option<Statics> {
    type DiffItem = Option<Statics>;

    fn merge(self, diff: Self::DiffItem) -> Result<Self, MergeError> {
        match (self, diff) {
            (None, None) => Ok(None),
            (None, Some(s)) => Ok(Some(s)),
            (Some(s), None) => Ok(Some(s)),
            // Do we merge the vec of statics?
            (Some(_current), Some(new)) => {
                Ok(Some(new))
            }
        }
    }
}

#[derive(Debug, Clone, PartialEq, Deserialize)]
#[serde(untagged)]
pub enum Child {
    Fragment(Fragment),
    ComponentID(i32),
    String(String),
}

#[derive(Debug, Clone, PartialEq, Deserialize)]
#[serde(untagged)]
pub enum ChildDiff {
    Fragment(FragmentDiff),
    ComponentID(i32),
    String(String),
}
impl Child {
    pub fn statics(&self) -> Option<Vec<String>> {
        match self {
            Self::Fragment(Fragment::Regular{statics, ..}) => {
                match statics {
                    Statics::Statics(statics) => Some(statics.clone()),
                    _ => None,
                }
            }
            Self::Fragment(Fragment::Comprehension { statics, ..}) => {
                if let Some(Statics::Statics(statics)) = statics {
                    Some(statics.clone())
                } else {
                    None
                }
            }
            _ => None,
        }
    }
}


impl TryFrom<ChildDiff> for Child {
    type Error = MergeError;

    fn try_from(value: ChildDiff) -> Result<Self, Self::Error> {
        match value {
            ChildDiff::String(s) => Ok(Child::String(s)),
            ChildDiff::ComponentID(cid) => Ok(Child::ComponentID(cid)),
            ChildDiff::Fragment(fragment_diff) => Ok(Self::Fragment(fragment_diff.try_into()?)),
        }
    }
}

impl ChildDiff {
    pub fn to_new_child(self) -> Result<Child, MergeError> {
        self.try_into()
    }
}

impl TryFrom<ComponentDiff> for Component {
    type Error = MergeError;
    fn try_from(value: ComponentDiff) -> Result<Self, MergeError> {
        match value {
            ComponentDiff::UpdateRegular{..} => {
                Err(MergeError::CreateComponentFromUpdate)
            }
            ComponentDiff::ReplaceCurrent {
                children,
                statics
            } => {
                Ok(Self {
                    children,
                    statics,
                })
            }
        }
    }
}

#[derive(Debug, Clone, PartialEq, Deserialize)]
#[serde(untagged)]
pub enum ComponentDiff {
    ReplaceCurrent {
        #[serde(flatten)]
        children: HashMap<String, Child>,
        #[serde(rename = "s")]
        statics: ComponentStatics,
    },
    UpdateRegular {
        #[serde(flatten)]
        children: HashMap<String, ChildDiff>,
    }
}

impl ComponentDiff {
    pub fn to_new_component(self) -> Result<Component, MergeError> {
        self.try_into()
    }
}

#[derive(Debug, Clone, PartialEq, Deserialize)]
#[serde(untagged)]
pub enum ComponentStatics {
    Statics(Vec<String>),
    ComponentRef(i32),
}

pub trait FragmentMerge: Sized {
    type DiffItem;
    fn merge(self, diff: Self::DiffItem) -> Result<Self, MergeError>;
}

impl FragmentMerge for Root {
    type DiffItem = RootDiff;

    fn merge(self, diff: Self::DiffItem) -> Result<Self, MergeError> {
        let fragment = self.fragment.merge(diff.fragment)?;
        let components = match (self.components, diff.components) {
            (None, None) => None,
            (None, Some(component_diff)) => {
                let mut components: HashMap<String, Component> = HashMap::new();
                for (key, comp) in component_diff.into_iter() {
                    components.insert(key, comp.to_new_component()?);
                }
                Some(components)
            }
            (Some(components), None) => Some(components),
            (Some(new_components), Some(component_diff)) => {
                Some(new_components.merge(component_diff)?)
            }
        };
        Ok(Self {
            fragment,
            components,
        })
    }
}

impl FragmentMerge for Fragment {
    type DiffItem = FragmentDiff;

    fn merge(self, diff: FragmentDiff) -> Result<Self, MergeError> {
        match (self, diff) {
            (_, FragmentDiff::ReplaceCurrent(new_fragment)) => Ok(new_fragment),
            (
                Fragment::Regular {
                    children: current_children,
                    statics: current_statics,
                },
                FragmentDiff::UpdateRegular {
                    children: children_diffs,
                    ..
                },
            ) => {
                let new_children = current_children.merge(children_diffs)?;
                Ok(Self::Regular {
                    children: new_children,
                    statics: current_statics,
                })
            }
            (
                Fragment::Comprehension {
                    dynamics: _,
                    statics: current_statics,
                    templates: current_templates
                },
                FragmentDiff::UpdateComprehension {
                    dynamics: dynamic_diffs,
                    templates: new_templates,
                    statics: new_statics,
                },
            ) => {
                let templates = current_templates.merge(new_templates)?;
                let new_dynamics: Vec<Vec<Child>> = dynamic_diffs
                    .into_iter()
                    .map(|children_children| {
                        children_children
                            .into_iter()
                            .map(|child| child.to_new_child())
                            .collect::<Result<Vec<Child>, MergeError>>()
                    })
                    .collect::<Result<Vec<Vec<Child>>, MergeError>>()?;
                let statics = current_statics.merge(new_statics)?;
                Ok(Self::Comprehension {
                    dynamics: new_dynamics,
                    statics,
                    templates,
                })
            }

            _ => Err(MergeError::FragmentTypeMismatch),
        }
    }
}
impl FragmentMerge for HashMap<String, Component> {
    type DiffItem = HashMap<String, ComponentDiff>;

    fn merge(self, diff: Self::DiffItem) -> Result<Self, MergeError> {
        let mut new_components: HashMap<String, Component> = HashMap::new();
        for (cid, comp_diff) in diff.into_iter() {
            if let Some(existing) = new_components.get_mut(&cid) {
                *existing = existing.clone().merge(comp_diff)?;
            } else {
                new_components.insert(cid.clone(), comp_diff.to_new_component()?);
            }
        }

        Ok(new_components)
    }
}

impl FragmentMerge for Component {
    type DiffItem = ComponentDiff;

    fn merge(self, diff: Self::DiffItem) -> Result<Self, MergeError> {
        match diff {
            ComponentDiff::UpdateRegular {
                children: children_diffs,
                ..
            } => {
                let new_children = self.children.merge(children_diffs)?;
                Ok(Self {
                    children: new_children,
                    statics: self.statics,
                })
            }
            ComponentDiff::ReplaceCurrent {
                statics,
                children,
            } => {
                Ok(Self {
                    children,
                    statics,
                }.fix_statics())
            }
        }
    }
}

impl FragmentMerge for Templates {
    type DiffItem = Templates;

    fn merge(self, diff: Self::DiffItem) -> Result<Self, MergeError> {
        match (self, diff) {
            (None, None) => Ok(None),
            (None, Some(template)) => Ok(Some(template)),
            (Some(template), None) => Ok(Some(template)),
            (Some(mut current), Some(new)) => {
                for (key, val) in new.into_iter() {
                    current.insert(key, val);
<<<<<<< HEAD
                    /*
                    if let Some(curr) = current.get_mut(&key) {
                        curr.extend(val);
                    } else {
                        current.insert(key, val);
                    }
                    */
=======
>>>>>>> fc9745d4
                }
                Ok(Some(current))
            }
        }
    }
}
impl FragmentMerge for Child {
    type DiffItem = ChildDiff;

    fn merge(self, diff: Self::DiffItem) -> Result<Self, MergeError> {
        match (self, diff) {
            (Child::Fragment(current_fragment), ChildDiff::Fragment(fragment_diff)) => {
                Ok(Self::Fragment(current_fragment.merge(fragment_diff)?))
            }
            (_, ChildDiff::String(s)) => Ok(Self::String(s)),
            (_, ChildDiff::ComponentID(id)) => Ok(Self::ComponentID(id)),
            (_, ChildDiff::Fragment(fragment_diff)) => {
                Ok(Self::Fragment(fragment_diff.try_into()?))
            },
        }
    }
}

impl FragmentMerge for HashMap<String, Child> {
    type DiffItem = HashMap<String, ChildDiff>;

    fn merge(self, diff: Self::DiffItem) -> Result<Self, MergeError> {
        let mut new_children = self;
        for (index, comp_diff) in diff.into_iter() {
            if let Some(child) = new_children.get_mut(&index) {
                *child = child.clone().merge(comp_diff)?;
            } else {
                return Err(MergeError::AddChildToExisting);
            }
        }
        Ok(new_children)
    }
}

#[derive(Debug, thiserror::Error)]
pub enum MergeError {
    #[error("Fragment type mismatch")]
    FragmentTypeMismatch,
    #[error("Create component from update")]
    CreateComponentFromUpdate,
    #[error("Create child from update fragment")]
    CreateChildFromUpdateFragment,
    #[error("Add child to existing")]
    AddChildToExisting,
}
/*
impl ToString  for MergeError {
    fn to_string(&self) -> String {
        match self {
            MergeError::FragmentTypeMismatch => "Fragment type mismatch".into(),
            MergeError::CreateComponentFromUpdate => "Create component from update".into(),
            MergeError::CreateChildFromUpdateFragment => "Create child from update fragment".into(),
            MergeError::AddChildToExisting => "Add child to existing".into(),
        }
    }
}
*/<|MERGE_RESOLUTION|>--- conflicted
+++ resolved
@@ -651,16 +651,6 @@
             (Some(mut current), Some(new)) => {
                 for (key, val) in new.into_iter() {
                     current.insert(key, val);
-<<<<<<< HEAD
-                    /*
-                    if let Some(curr) = current.get_mut(&key) {
-                        curr.extend(val);
-                    } else {
-                        current.insert(key, val);
-                    }
-                    */
-=======
->>>>>>> fc9745d4
                 }
                 Ok(Some(current))
             }
