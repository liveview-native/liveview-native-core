use pretty_assertions::assert_eq;

use super::*;
#[test]
fn jetpack_more_edge_cases() {
    let initial = r#"{
  "0":"0",
  "1":"0",
  "2":"",
  "s":[
<<<<<<< HEAD
    "\u003cColumn\u003e\n  \u003cButton phx-click\u003d\"inc\"\u003e\n    \u003cText\u003eButton\u003c/Text\u003e\n  \u003c/Button\u003e\n  \u003cText\u003eStatic Text \u003c/Text\u003e\n  \u003cText\u003eCounter 1: ",
    " \u003c/Text\u003e\n  \u003cText\u003eCounter 2: ",
    " \u003c/Text\u003e\n  ",
    "\n\u003c/Column\u003e"
=======
    "<Column>\n  <Button phx-click=\"inc\">\n    <Text>Button</Text>\n  </Button>\n  <Text>Static Text </Text>\n  <Text>Counter 1: ",
    " </Text>\n  <Text>Counter 2: ",
    " </Text>\n  ",
    "\n</Column>"
>>>>>>> fc9745d4
    ]
}"#;
    let root: RootDiff = serde_json::from_str(initial).expect("Failed to deserialize fragment");
    let root: Root = root.try_into().expect("Failed to convert RootDiff to Root");
    let increment = r#"{
  "0":"1",
  "1":"1",
  "2":{
      "0":{
          "s":[
<<<<<<< HEAD
              "\n      \u003cText fontWeight\u003d\"W600\" fontSize\u003d\"24\"\u003eItem ",
              "!!!\u003c/Text\u003e\n      ","\n      ",
=======
              "\n      <Text fontWeight=\"W600\" fontSize=\"24\">Item ",
              "!!!</Text>\n      ","\n      ",
>>>>>>> fc9745d4
              "\n    "
          ],
          "p":{
              "0":[
<<<<<<< HEAD
                  "\n        \u003cText color\u003d\" #FFFF0000\"\u003eNumber \u003d ",
                  " + 3 is even\u003c/Text\u003e\n      "
              ],
              "1":[
                  "\n        \u003cText\u003eNumber + 4 \u003d ",
                  " is odd\u003c/Text\u003e\n      "
=======
                  "\n        <Text color=\" #FFFF0000\">Number = ",
                  " + 3 is even</Text>\n      "
              ],
              "1":[
                  "\n        <Text>Number + 4 = ",
                  " is odd</Text>\n      "
>>>>>>> fc9745d4
              ]
          },
          "d":[[
            "1",
            {"0":"1","s":0},
            {"0":"5","s":1}]]
        },
        "1":"101",
        "s":[
          "\n    ",
<<<<<<< HEAD
          "\n    \u003cText\u003eNumber + 100 is ",
          "\u003c/Text\u003e\n  "
=======
          "\n    <Text>Number + 100 is ",
          "</Text>\n  "
>>>>>>> fc9745d4
        ]
  }
}"#;
    let diff: RootDiff = serde_json::from_str(increment).expect("Failed to deserialize fragment");
    let root = root.merge(diff).expect("Failed to merge diff into root");
    let _out : String = root.clone().try_into().expect("Failed to convert root to string");
    let increment = r#"{
  "0":"2",
  "1":"2",
  "2":{
    "0":{
      "p":{
        "0":[
<<<<<<< HEAD
          "\n        \u003cText color\u003d\" #FFFF0000\"\u003eNumber \u003d ",
          " + 3 is even\u003c/Text\u003e\n      "
        ],
        "1":[
          "\n        \u003cText\u003eNumber + 4 \u003d ",
          " is odd\u003c/Text\u003e\n      "
        ],
        "2":[
          "\n        \u003cText color\u003d\" #FF0000FF\"\u003eNumber \u003d ",
          " + 3 is odd\u003c/Text\u003e\n      "
        ],
        "3":[
          "\n        \u003cText\u003eNumber + 4 \u003d ",
          " is even\u003c/Text\u003e\n      "
=======
          "\n        <Text color=\" #FFFF0000\">Number = ",
          " + 3 is even</Text>\n      "
        ],
        "1":[
          "\n        <Text>Number + 4 = ",
          " is odd</Text>\n      "
        ],
        "2":[
          "\n        <Text color=\" #FF0000FF\">Number = ",
          " + 3 is odd</Text>\n      "
        ],
        "3":[
          "\n        <Text>Number + 4 = ",
          " is even</Text>\n      "
>>>>>>> fc9745d4
        ]
      },
      "d":[
        [
          "1",
          {"0":"1","s":0},
          {"0":"5","s":1}
        ],[
          "2",
          {"0":"2","s":2},
          {"0":"6","s":3}
        ]
      ]
    },
    "1":"102"
  }
}"#;
    let diff: RootDiff = serde_json::from_str(increment).expect("Failed to deserialize fragment");
    let root = root.merge(diff).expect("Failed to merge diff into root");
    let _out : String = root.clone().try_into().expect("Failed to convert root to string");
}

#[test]
fn jetpack_complex() {
    /*

  The incremental diffs for this test came from this template:
  @impl true
  def render(%{platform_id: :jetpack} = assigns) do
    ~JETPACK"""
    <Column>
      <Button phx-click="inc">
        <Text>Increment</Text>
      </Button>
      <Button phx-click="dec">
        <Text>Decrement</Text>
      </Button>
      <Text>Static Text </Text>
      <Text>Counter 1: <%= @val %> </Text>
      <Text>Counter 2: <%= @val %> </Text>
      <%= if @val > 0 do %>
        <%= for x <- 1..@val do %>
          <Text fontWeight="W600" fontSize="24">Item <%= x %>!!!</Text>
          <%= if rem(x+3,2) == 0 do %>
            <Text color="#FFFF0000">Number = <%= x %> + 3 is even</Text>
          <% else %>
            <Text color="#FF0000FF">Number = <%= x %> + 3 is odd</Text>
          <% end %>
          <%= if rem(x+4,2) == 0 do %>
            <Text>Number + 4 = <%= x+4 %> is even</Text>
          <% else %>
            <Text>Number + 4 = <%= x+4 %> is odd</Text>
          <% end %>
        <% end %>
        <Text>Number + 100 is <%= @val+100 %></Text>
      <% end %>
    </Column>
    """
  end
     */
    let initial = r#"{
  "0":"0",
  "1":"0",
  "2":"",
  "s":[
<<<<<<< HEAD
    "\u003cColumn\u003e\n  \u003cButton phx-click\u003d\"inc\"\u003e\n    \u003cText\u003eIncrement\u003c/Text\u003e\n  \u003c/Button\u003e\n  \u003cButton phx-click\u003d\"dec\"\u003e\n    \u003cText\u003eDecrement\u003c/Text\u003e\n  \u003c/Button\u003e\n  \u003cText\u003eStatic Text \u003c/Text\u003e\n  \u003cText\u003eCounter 1: ",
    " \u003c/Text\u003e\n  \u003cText\u003eCounter 2: ",
    " \u003c/Text\u003e\n",
    "\n\u003c/Column\u003e"
=======
    "<Column>\n  <Button phx-click=\"inc\">\n    <Text>Increment</Text>\n  </Button>\n  <Button phx-click=\"dec\">\n    <Text>Decrement</Text>\n  </Button>\n  <Text>Static Text </Text>\n  <Text>Counter 1: ",
    " </Text>\n  <Text>Counter 2: ",
    " </Text>\n",
    "\n</Column>"
>>>>>>> fc9745d4
  ]
}
"#;
    let root: RootDiff = serde_json::from_str(initial).expect("Failed to deserialize fragment");
    let root: Root = root.try_into().expect("Failed to convert RootDiff to Root");
    let _out : String = root.clone().try_into().expect("Failed to convert root to string");
    let increment = r#"{
  "0":"1",
  "1":"1",
  "2":{
    "0":{
      "s":[
<<<<<<< HEAD
        "\n      \u003cText fontWeight\u003d\"W600\" fontSize\u003d\"24\"\u003eItem ",
        "!!!\u003c/Text\u003e\n",
=======
        "\n      <Text fontWeight=\"W600\" fontSize=\"24\">Item ",
        "!!!</Text>\n",
>>>>>>> fc9745d4
        "\n",
        "\n"
      ],
      "p":{
         "0":[
<<<<<<< HEAD
           "\n        \u003cText color\u003d\" #FFFF0000\"\u003eNumber \u003d ",
           " + 3 is even\u003c/Text\u003e\n"
         ],
         "1":[
           "\n        \u003cText\u003eNumber + 4 \u003d ",
           " is odd\u003c/Text\u003e\n"
=======
           "\n        <Text color=\" #FFFF0000\">Number = ",
           " + 3 is even</Text>\n"
         ],
         "1":[
           "\n        <Text>Number + 4 = ",
           " is odd</Text>\n"
>>>>>>> fc9745d4
           ]
      },
      "d":[["1",{"0":"1","s":0},{"0":"5","s":1}]]
    },
    "1":"101",
    "s":[
      "\n",
<<<<<<< HEAD
      "\n    \u003cText\u003eNumber + 100 is ","\u003c/Text\u003e\n"
=======
      "\n    <Text>Number + 100 is ","</Text>\n"
>>>>>>> fc9745d4
    ]
  }
}
    "#;
    let new_diff : RootDiff = serde_json::from_str(increment).expect("Failed to deserialize diff fragment");
    let root = root.merge(new_diff).expect("Failed to merge new root in");
    let _out : String = root.clone().try_into().expect("Failed to convert root to string");
let increment = r#"{
  "0":"2",
  "1":"2",
  "2":{
    "0":{
      "p":{
        "0":[
<<<<<<< HEAD
          "\n        \u003cText color\u003d\" #FFFF0000\"\u003eNumber \u003d ",
          " + 3 is even\u003c/Text\u003e\n"
        ],
        "1":[
          "\n        \u003cText\u003eNumber + 4 \u003d ",
          " is odd\u003c/Text\u003e\n"
        ],
        "2":[
          "\n        \u003cText color\u003d\" #FF0000FF\"\u003eNumber \u003d ",
          " + 3 is odd\u003c/Text\u003e\n"
        ],
        "3":[
          "\n        \u003cText\u003eNumber + 4 \u003d ",
          " is even\u003c/Text\u003e\n"
=======
          "\n        <Text color=\" #FFFF0000\">Number = ",
          " + 3 is even</Text>\n"
        ],
        "1":[
          "\n        <Text>Number + 4 = ",
          " is odd</Text>\n"
        ],
        "2":[
          "\n        <Text color=\" #FF0000FF\">Number = ",
          " + 3 is odd</Text>\n"
        ],
        "3":[
          "\n        <Text>Number + 4 = ",
          " is even</Text>\n"
>>>>>>> fc9745d4
        ]
      },
      "d":[
        ["1",{"0":"1","s":0},{"0":"5","s":1}],
        ["2",{"0":"2","s":2},{"0":"6","s":3}]
      ]
    },
    "1":"102"
  }
}"#;
    let new_diff : RootDiff = serde_json::from_str(increment).expect("Failed to deserialize diff fragment");
    let root = root.merge(new_diff).expect("Failed to merge new root in");
    let out : String = root.try_into().expect("Failed to convert root to string");
    let expected = r#"<Column>
  <Button phx-click="inc">
    <Text>Increment</Text>
  </Button>
  <Button phx-click="dec">
    <Text>Decrement</Text>
  </Button>
  <Text>Static Text </Text>
  <Text>Counter 1: 2 </Text>
  <Text>Counter 2: 2 </Text>


      <Text fontWeight="W600" fontSize="24">Item 1!!!</Text>

        <Text color=" #FFFF0000">Number = 1 + 3 is even</Text>


        <Text>Number + 4 = 5 is odd</Text>


      <Text fontWeight="W600" fontSize="24">Item 2!!!</Text>

        <Text color=" #FF0000FF">Number = 2 + 3 is odd</Text>


        <Text>Number + 4 = 6 is even</Text>


    <Text>Number + 100 is 102</Text>

</Column>"#;
    assert_eq!(out, expected);

}
#[test]
fn jetpack_simple_counter() {
    let initial_json = r#"{
        "0":"0",
<<<<<<< HEAD
        "s":["\u003cScaffold\u003e\n  \u003cTopAppBar\u003e\n    \u003cTitle\u003e\u003cText\u003eHello\u003c/Text\u003e\u003c/Title\u003e\n  \u003c/TopAppBar\u003e\n  \u003cColumn width\u003d\"fill\" verticalArrangement\u003d\"center\" horizontalAlignment\u003d\"center\"\u003e\n    \u003cText style\u003d\"headlineLarge\"\u003eTitle\u003c/Text\u003e\n    \u003cCard shape\u003d\"8\" padding\u003d\"16\" width\u003d\"140\" height\u003d\"120\" elevation\u003d\"{\u0027defaultElevation\u0027: \u002710\u0027, \u0027pressedElevation\u0027: \u00272\u0027}\" phx-click\u003d\"dec\"\u003e\n      \u003cText padding\u003d\"16\"\u003eHello Jetpack!\u003c/Text\u003e\n    \u003c/Card\u003e\n    \u003cSpacer height\u003d\"8\"\u003e\u003c/Spacer\u003e\n    \u003cCard padding\u003d\"16\"\u003e\n      \u003cText padding\u003d\"16\"\u003eSimple card\u003c/Text\u003e\n    \u003c/Card\u003e\n    \u003cButton phx-click\u003d\"navigate\" contentPadding\u003d\"50\" elevation\u003d\"{\u0027defaultElevation\u0027: \u002720\u0027, \u0027pressedElevation\u0027: \u002710\u0027}\"\u003e\n      \u003cText\u003eNavigate to counter\u003c/Text\u003e\n    \u003c/Button\u003e\n    \u003cButton phx-click\u003d\"redirect\"\u003e\u003cText\u003eRedirect to counter\u003c/Text\u003e\u003c/Button\u003e\n    \u003cIconButton phx-click\u003d\"inc\" colors\u003d\"{\u0027containerColor\u0027: \u0027#FFFF0000\u0027, \u0027contentColor\u0027: \u0027#FFFFFFFF\u0027}\"\u003e\n      \u003cIcon imageVector\u003d\"filled:Add\"\u003e\u003c/Icon\u003e\n    \u003c/IconButton\u003e\n    \u003cRow verticalAlignment\u003d\"center\"\u003e\n      \u003cButton phx-click\u003d\"dec\" shape\u003d\"circle\" size\u003d\"60\"\u003e\n        \u003cText\u003e-\u003c/Text\u003e\n      \u003c/Button\u003e\n      \u003cText\u003eThis counter: ","\u003c/Text\u003e\n      \u003cButton phx-click\u003d\"inc\" shape\u003d\"circle\" size\u003d\"60\"\u003e\u003cText\u003e+\u003c/Text\u003e\u003c/Button\u003e\n    \u003c/Row\u003e\n  \u003c/Column\u003e\n\u003c/Scaffold\u003e"]}"#;
=======
        "s":["<Scaffold>\n  <TopAppBar>\n    <Title><Text>Hello</Text></Title>\n  </TopAppBar>\n  <Column width=\"fill\" verticalArrangement=\"center\" horizontalAlignment=\"center\">\n    <Text style=\"headlineLarge\">Title</Text>\n    <Card shape=\"8\" padding=\"16\" width=\"140\" height=\"120\" elevation=\"{'defaultElevation': '10', 'pressedElevation': '2'}\" phx-click=\"dec\">\n      <Text padding=\"16\">Hello Jetpack!</Text>\n    </Card>\n    <Spacer height=\"8\"></Spacer>\n    <Card padding=\"16\">\n      <Text padding=\"16\">Simple card</Text>\n    </Card>\n    <Button phx-click=\"navigate\" contentPadding=\"50\" elevation=\"{'defaultElevation': '20', 'pressedElevation': '10'}\">\n      <Text>Navigate to counter</Text>\n    </Button>\n    <Button phx-click=\"redirect\"><Text>Redirect to counter</Text></Button>\n    <IconButton phx-click=\"inc\" colors=\"{'containerColor': '#FFFF0000', 'contentColor': '#FFFFFFFF'}\">\n      <Icon imageVector=\"filled:Add\"></Icon>\n    </IconButton>\n    <Row verticalAlignment=\"center\">\n      <Button phx-click=\"dec\" shape=\"circle\" size=\"60\">\n        <Text>-</Text>\n      </Button>\n      <Text>This counter: ","</Text>\n      <Button phx-click=\"inc\" shape=\"circle\" size=\"60\"><Text>+</Text></Button>\n    </Row>\n  </Column>\n</Scaffold>"]}"#;
>>>>>>> fc9745d4
    let root: RootDiff = serde_json::from_str(initial_json).expect("Failed to deserialize fragment");
    let root: Root = root.try_into().expect("Failed to convert RootDiff to Root");
    let increment_diff = r#"{"0": "1"}"#;
    let other_root : RootDiff = serde_json::from_str(increment_diff).expect("Failed to deserialize diff fragment");
    let new_root = root.merge(other_root).expect("Failed to merge new root in");
    let expected_root = r#"{
        "0":"1",
<<<<<<< HEAD
        "s":["\u003cScaffold\u003e\n  \u003cTopAppBar\u003e\n    \u003cTitle\u003e\u003cText\u003eHello\u003c/Text\u003e\u003c/Title\u003e\n  \u003c/TopAppBar\u003e\n  \u003cColumn width\u003d\"fill\" verticalArrangement\u003d\"center\" horizontalAlignment\u003d\"center\"\u003e\n    \u003cText style\u003d\"headlineLarge\"\u003eTitle\u003c/Text\u003e\n    \u003cCard shape\u003d\"8\" padding\u003d\"16\" width\u003d\"140\" height\u003d\"120\" elevation\u003d\"{\u0027defaultElevation\u0027: \u002710\u0027, \u0027pressedElevation\u0027: \u00272\u0027}\" phx-click\u003d\"dec\"\u003e\n      \u003cText padding\u003d\"16\"\u003eHello Jetpack!\u003c/Text\u003e\n    \u003c/Card\u003e\n    \u003cSpacer height\u003d\"8\"\u003e\u003c/Spacer\u003e\n    \u003cCard padding\u003d\"16\"\u003e\n      \u003cText padding\u003d\"16\"\u003eSimple card\u003c/Text\u003e\n    \u003c/Card\u003e\n    \u003cButton phx-click\u003d\"navigate\" contentPadding\u003d\"50\" elevation\u003d\"{\u0027defaultElevation\u0027: \u002720\u0027, \u0027pressedElevation\u0027: \u002710\u0027}\"\u003e\n      \u003cText\u003eNavigate to counter\u003c/Text\u003e\n    \u003c/Button\u003e\n    \u003cButton phx-click\u003d\"redirect\"\u003e\u003cText\u003eRedirect to counter\u003c/Text\u003e\u003c/Button\u003e\n    \u003cIconButton phx-click\u003d\"inc\" colors\u003d\"{\u0027containerColor\u0027: \u0027#FFFF0000\u0027, \u0027contentColor\u0027: \u0027#FFFFFFFF\u0027}\"\u003e\n      \u003cIcon imageVector\u003d\"filled:Add\"\u003e\u003c/Icon\u003e\n    \u003c/IconButton\u003e\n    \u003cRow verticalAlignment\u003d\"center\"\u003e\n      \u003cButton phx-click\u003d\"dec\" shape\u003d\"circle\" size\u003d\"60\"\u003e\n        \u003cText\u003e-\u003c/Text\u003e\n      \u003c/Button\u003e\n      \u003cText\u003eThis counter: ","\u003c/Text\u003e\n      \u003cButton phx-click\u003d\"inc\" shape\u003d\"circle\" size\u003d\"60\"\u003e\u003cText\u003e+\u003c/Text\u003e\u003c/Button\u003e\n    \u003c/Row\u003e\n  \u003c/Column\u003e\n\u003c/Scaffold\u003e"]}"#;
=======
        "s":["<Scaffold>\n  <TopAppBar>\n    <Title><Text>Hello</Text></Title>\n  </TopAppBar>\n  <Column width=\"fill\" verticalArrangement=\"center\" horizontalAlignment=\"center\">\n    <Text style=\"headlineLarge\">Title</Text>\n    <Card shape=\"8\" padding=\"16\" width=\"140\" height=\"120\" elevation=\"{'defaultElevation': '10', 'pressedElevation': '2'}\" phx-click=\"dec\">\n      <Text padding=\"16\">Hello Jetpack!</Text>\n    </Card>\n    <Spacer height=\"8\"></Spacer>\n    <Card padding=\"16\">\n      <Text padding=\"16\">Simple card</Text>\n    </Card>\n    <Button phx-click=\"navigate\" contentPadding=\"50\" elevation=\"{'defaultElevation': '20', 'pressedElevation': '10'}\">\n      <Text>Navigate to counter</Text>\n    </Button>\n    <Button phx-click=\"redirect\"><Text>Redirect to counter</Text></Button>\n    <IconButton phx-click=\"inc\" colors=\"{'containerColor': '#FFFF0000', 'contentColor': '#FFFFFFFF'}\">\n      <Icon imageVector=\"filled:Add\"></Icon>\n    </IconButton>\n    <Row verticalAlignment=\"center\">\n      <Button phx-click=\"dec\" shape=\"circle\" size=\"60\">\n        <Text>-</Text>\n      </Button>\n      <Text>This counter: ","</Text>\n      <Button phx-click=\"inc\" shape=\"circle\" size=\"60\"><Text>+</Text></Button>\n    </Row>\n  </Column>\n</Scaffold>"]}"#;
>>>>>>> fc9745d4
    let expected_root: RootDiff = serde_json::from_str(expected_root).expect("Failed to deserialize fragment");
    let expected_root: Root = expected_root.try_into().expect("Failed to convert RootDiff to Root");
    assert_eq!(expected_root, new_root);

    let _out : String = new_root.try_into().expect("Failed to convert root to string");

    }
#[test]
fn test_replace() {
    let current = Fragment::Regular {
        children: HashMap::from([("1".into(), Child::String("a".into()))]),
        statics: Statics::Statics(vec!["b".into(), "c".into()]),
    };
    let new = Fragment::Regular {
        children: HashMap::from([("1".into(), Child::String("foo".into()))]),
        statics: Statics::Statics(vec!["bar".into(), "baz".into()]),
    };
    let diff = FragmentDiff::ReplaceCurrent(new.clone());
    let merge = current.merge(diff).expect("Failed to merge diff");
    assert_eq!(merge, new);
}
#[test]
fn fragment_render_parse() {
    let root = Root {
        fragment: Fragment::Regular {
            children: HashMap::from([
                ("0".into(), Child::String("foo".into())),
                ("1".into(), Child::ComponentID(1)),
            ]),
            statics: Statics::Statics(vec!["1".into(), "2".into(), "3".into()]),
        },
        components: Some(HashMap::from([(
            "1".into(),
            Component {
                children: HashMap::from([("0".into(), Child::String("bar".into()))]),
                statics: ComponentStatics::Statics(vec!["4".into(), "5".into()]),
            },
        )])),
    };
    let expected = "1foo24bar53";
    let out: String = root.try_into().expect("Failed to render root");
    assert_eq!(out, expected);
}

#[test]
fn simple_diff_render() {
    let simple_diff1 = r#"{
  "0": "cooling",
  "1": "cooling",
  "2": "07:15:03 PM",
  "s": [
    "<div class=\"thermostat\">\n  <div class=\"bar ",
    "\">\n    <a href=\"\\#\" phx-click=\"toggle-mode\">",
    "</a>\n    <span>",
    "</span>\n  </div>\n</div>\n"
  ]
}"#;
    let expected = r#"<div class="thermostat">
  <div class="bar cooling">
    <a href="\#" phx-click="toggle-mode">cooling</a>
    <span>07:15:03 PM</span>
  </div>
</div>
"#;
    let root: RootDiff =
        serde_json::from_str(simple_diff1).expect("Failed to deserialize fragment");
    let root: Root = root.try_into().expect("Failed to convert RootDiff to Root");
    let out: String = root.try_into().expect("Failed to convert Root into string");
    assert_eq!(out, expected);
}

#[test]
fn simple_diff_merge_and_render() {
    let simple_diff1 = r#"{
  "0": "cooling",
  "1": "cooling",
  "2": "07:15:03 PM",
  "s": [
    "<div class=\"thermostat\">\n  <div class=\"bar ",
    "\">\n    <a href=\"\\#\" phx-click=\"toggle-mode\">",
    "</a>\n    <span>",
    "</span>\n  </div>\n</div>\n"
  ]
}"#;
    let root: RootDiff =
        serde_json::from_str(simple_diff1).expect("Failed to deserialize fragment");
    let root: Root = root.try_into().expect("Failed to convert RootDiff to Root");
    let simple_diff2 = r#"{"2": "07:15:04 PM"}"#;
    let root_diff: RootDiff =
        serde_json::from_str(simple_diff2).expect("Failed to deserialize fragment");
    let root = root
        .merge(root_diff)
        .expect("Failed to merge diff into root");
    let out: String = root.try_into().expect("Failed to convert Root into string");
    let expected = r#"<div class="thermostat">
  <div class="bar cooling">
    <a href="\#" phx-click="toggle-mode">cooling</a>
    <span>07:15:04 PM</span>
  </div>
</div>
"#;
    assert_eq!(out, expected);
}

#[test]
fn json_to_fragment_to_string() {
    let fragment_json = r#"
{
  "0": {
    "d": [
          ["foo", {"d": [["0", 1], ["1", 2]], "s": 0}],
          ["bar", {"d": [["0", 3], ["1", 4]], "s": 0}]
    ],
    "s": ["\n  <p>\n    ", "\n    ", "\n  </p>\n"],
    "p": {"0": ["<span>", ": ", "</span>"]}
  },
  "c": {
    "1": {"0": "index_1", "1": "world", "s": ["<b>FROM ", " ", "</b>"]},
    "2": {"0": "index_2", "1": "world", "s": 1},
    "3": {"0": "index_1", "1": "world", "s": 1},
    "4": {"0": "index_2", "1": "world", "s": 3}
  },
  "s": ["<div>", "</div>"]
}
"#;
    let root: RootDiff =
        serde_json::from_str(fragment_json).expect("Failed to deserialize fragment");
    let root: Root = root.try_into().expect("Failed to convert RootDiff to Root");
    let out: String = root.try_into().expect("Failed to convert Root into string");

    let expected = r#"<div>
  <p>
    foo
    <span>0: <b>FROM index_1 world</b></span><span>1: <b>FROM index_2 world</b></span>
  </p>

  <p>
    bar
    <span>0: <b>FROM index_1 world</b></span><span>1: <b>FROM index_2 world</b></span>
  </p>
</div>"#;
    assert_eq!(out, expected);
}
#[test]
fn fragment_with_components_with_static_component_refs() {
    let input_json = r#"
        {
            "0": {
                "0": {
                    "d": [
                        [
                            1
                        ],
                        [
                            2
                        ],
                        [
                            3
                        ]
                    ],
                    "s": [
                        "\n  ",
                        "\n"
                    ]
                },
                "s": [
                    "",
                    ""
                ]
            },
            "c": {
                "1": {
                    "0": {
                        "d": [
                            [
                                "3"
                            ],
                            [
                                "4"
                            ],
                            [
                                "5"
                            ]
                        ],
                        "s": [
                            "\n    <Text>Item ",
                            "</Text>\n"
                        ]
                    },
                    "s": [
                        "<Group>\n",
                        "\n  </Group>"
                    ]
                },
                "2": {
                    "0": {
                        "d": [
                            [
                                "6"
                            ],
                            [
                                "7"
                            ],
                            [
                                "8"
                            ]
                        ]
                    },
                    "s": 1
                },
                "3": {
                    "0": {
                        "d": [
                            [
                                "9"
                            ],
                            [
                                "10"
                            ],
                            [
                                "11"
                            ]
                        ]
                    },
                    "s": 1
                }
            },
            "s": [
                "<div>",
                "</div>"
            ]
        }"#;
    let root: RootDiff = serde_json::from_str(input_json).expect("Failed to deserialize fragment");
    let root: Root = root.try_into().expect("Failed to convert RootDiff to Root");
    let out: String = root.try_into().expect("Failed to convert Root into string");
    let expected = r#"<div>
  <Group>

    <Text>Item 3</Text>

    <Text>Item 4</Text>

    <Text>Item 5</Text>

  </Group>

  <Group>

    <Text>Item 6</Text>

    <Text>Item 7</Text>

    <Text>Item 8</Text>

  </Group>

  <Group>

    <Text>Item 9</Text>

    <Text>Item 10</Text>

    <Text>Item 11</Text>

  </Group>
</div>"#;
    assert_eq!(out, expected);
}

#[test]
fn fragment_with_dynamic_component() {
    let input_json = r#"
        {
            "0": {
                "0": {
                    "d": [
                        [
                            1
                        ]
                    ],
                    "s": [
                        "\n  ",
                        "\n"
                    ]
                },
                "s": [
                    "",
                    ""
                ]
            },
            "c": {
                "1": {
                    "0": {
                        "d": [
                            [
                                "3"
                            ],
                            [
                                "4"
                            ],
                            [
                                "5"
                            ]
                        ],
                        "s": [
                            "\n    <Text>Item ",
                            "</Text>\n"
                        ]
                    },
                    "s": [
                        "<Group>\n",
                        "\n  </Group>"
                    ]
                }
            },
            "s": [
                "<div>",
                "</div>"
            ]
        }"#;
    let root: RootDiff = serde_json::from_str(input_json).expect("Failed to deserialize fragment");
    let root: Root = root.try_into().expect("Failed to convert RootDiff to Root");
    let out: String = root.try_into().expect("Failed to convert Root into string");
    let expected = r#"<div>
  <Group>

    <Text>Item 3</Text>

    <Text>Item 4</Text>

    <Text>Item 5</Text>

  </Group>
</div>"#;
    assert_eq!(out, expected);
}
#[test]
fn deep_diff_merging() {
    let deep_diff1 = r#"{
  "0": {
    "0": {
      "d": [["user1058", "1"], ["user99", "1"]],
      "s": ["        <tr>\n          <td>", " (", ")</td>\n        </tr>\n"]
    },
    "s": [
      "  <table>\n    <thead>\n      <tr>\n        <th>Username</th>\n        <th></th>\n      </tr>\n    </thead>\n    <tbody>\n",
      "    </tbody>\n  </table>\n"
    ]
  },
  "1": {
    "d": [
      [
        "asdf_asdf",
        "asdf@asdf.com",
        "123-456-7890",
        "<a href=\"/users/1\">Show</a>",
        "<a href=\"/users/1/edit\">Edit</a>",
        "<a href=\"\\#\" phx-click=\"delete_user\" phx-value=\"1\">Delete</a>"
      ]
    ],
    "s": [
      "    <tr>\n      <td>",
      "</td>\n      <td>",
      "</td>\n      <td>",
      "</td>\n\n      <td>\n",
      "        ",
      "\n",
      "      </td>\n    </tr>\n"
    ]
  }
}"#;
    let root: RootDiff = serde_json::from_str(deep_diff1).expect("Failed to deserialize fragment");
    let root: Root = root.try_into().expect("Failed to convert RootDiff to Root");

    let deep_diff2 = r#"{
  "0": {
    "0": {
      "d": [["user1058", "2"]]
    }
  }
}"#;
    let root_diff: RootDiff =
        serde_json::from_str(deep_diff2).expect("Failed to deserialize fragment");
    let root = root.merge(root_diff).expect("Failed to merge root");
    let deep_diff_result = r#" {
  "0": {
    "0": {
      "d": [["user1058", "2"]],
      "s": ["        <tr>\n          <td>", " (", ")</td>\n        </tr>\n"]
    },
    "s": [
      "  <table>\n    <thead>\n      <tr>\n        <th>Username</th>\n        <th></th>\n      </tr>\n    </thead>\n    <tbody>\n",
      "    </tbody>\n  </table>\n"
    ]
  },
  "1": {
    "d": [
      [
        "asdf_asdf",
        "asdf@asdf.com",
        "123-456-7890",
        "<a href=\"/users/1\">Show</a>",
        "<a href=\"/users/1/edit\">Edit</a>",
        "<a href=\"\\#\" phx-click=\"delete_user\" phx-value=\"1\">Delete</a>"
      ]
    ],
    "s": [
      "    <tr>\n      <td>",
      "</td>\n      <td>",
      "</td>\n      <td>",
      "</td>\n\n      <td>\n",
      "        ",
      "\n",
      "      </td>\n    </tr>\n"
    ]
  }
}"#;
    let expected_root: RootDiff =
        serde_json::from_str(deep_diff_result).expect("Failed to deserialize fragment");
    let expected_root: Root = expected_root
        .try_into()
        .expect("Failed to convert RootDiff to Root");
    assert_eq!(root, expected_root);
}

#[test]
fn simple() {
    let data = r#"
        {
            "1": "baz"
        }
        "#;
    let out: Result<FragmentDiff, _> = serde_json::from_str(data);
    assert!(out.is_ok());
    let out = out.expect("Failed to deserialize");
    let expected = FragmentDiff::UpdateRegular {
        children: HashMap::from([(1.to_string(), ChildDiff::String("baz".into()))]),
        statics: None,
    };
    assert_eq!(out, expected);
}
#[test]
fn simple_component_diff() {
    let diffs = vec![
        r#"{"0": "index_2", "1": "world", "s": 1}"#,
        r#"{"0": "index_1", "1": "world", "s": 1}"#,
        r#"{"0": "index_2", "1": "world", "s": 3}"#,
        r#"{"0": "index_1", "1": "world", "s": ["<b>FROM ", " ", "</b>"]}"#,
    ];
    for data in &diffs {
        let out: Result<ComponentDiff, _> = serde_json::from_str(data);
        assert!(out.is_ok());
    }
}

#[test]
fn test_decode_simple() {
    let data = r#"
        {
            "0": "foo",
            "1": "bar",
            "s": [
                "a",
                "b"
            ]
        }
        "#;
    let out: Result<FragmentDiff, _> = serde_json::from_str(data);
    assert!(out.is_ok());
    let out = out.expect("Failed to deserialize");
    let expected = FragmentDiff::UpdateRegular {
        children: HashMap::from([
            ("0".into(), ChildDiff::String("foo".into())),
            ("1".into(), ChildDiff::String("bar".into())),
        ]),
        statics: Some(Statics::Statics(vec!["a".into(), "b".into()])),
    };
    assert_eq!(out, expected);
}

#[test]
fn test_decode_comprehension_with_templates() {
    let data = r#"
        {
            "d": [
                ["foo", 1],
                ["bar", 1]
            ],
            "p": {
                "0": [
                    "\\n    bar ",
                    "\\n  "
                ]
            }
        }
        "#;
    let out: Result<FragmentDiff, _> = serde_json::from_str(data);
    assert!(out.is_ok());
    let out = out.expect("Failed to deserialize");
    let expected = FragmentDiff::UpdateComprehension {
        dynamics: vec![
            vec![ChildDiff::String("foo".into()), ChildDiff::ComponentID(1)],
            vec![ChildDiff::String("bar".into()), ChildDiff::ComponentID(1)],
        ],
        statics: None,
        templates: Some(HashMap::from([(
            "0".into(),
            vec!["\\n    bar ".into(), "\\n  ".into()],
        )])),
    };
    assert_eq!(out, expected);
}

#[test]
fn test_decode_comprehension_without_templates() {
    let data = r#"
        {
            "d": [
                ["foo", 1],
                ["bar", 1]
            ]
        }
        "#;
    let out: Result<FragmentDiff, _> = serde_json::from_str(data);
    assert!(out.is_ok());
    let out = out.expect("Failed to deserialize");
    let expected = FragmentDiff::UpdateComprehension {
        dynamics: vec![
            vec![ChildDiff::String("foo".into()), ChildDiff::ComponentID(1)],
            vec![ChildDiff::String("bar".into()), ChildDiff::ComponentID(1)],
        ],
        statics: None,
        templates: None,
    };
    assert_eq!(out, expected);
}

#[test]
fn test_decode_component_diff() {
    let data = r#"
        {
            "0": {
                "0": 1
            },
            "c": {
                "1": {
                    "0": {
                        "d": [
                            [
                                "0",
                                "foo"
                            ],
                            [
                                "1",
                                "bar"
                            ]
                        ]
                    }
                }
            }
        }
        "#;
    let out: Result<RootDiff, _> = serde_json::from_str(data);
    assert!(out.is_ok());
    let out = out.expect("Failed to deserialize");
    let expected = RootDiff {
        fragment: FragmentDiff::UpdateRegular {
            children: HashMap::from([(
                "0".into(),
                ChildDiff::Fragment(FragmentDiff::UpdateRegular {
                    children: HashMap::from([("0".into(), ChildDiff::ComponentID(1))]),
                    statics: None,
                }),
            )]),
            statics: None,
        },
        components: Some(HashMap::from([(
            "1".into(),
            ComponentDiff::UpdateRegular {
                children: HashMap::from([(
                    "0".into(),
                    ChildDiff::Fragment(FragmentDiff::UpdateComprehension {
                        dynamics: vec![
                            vec![
                                ChildDiff::String("0".into()),
                                ChildDiff::String("foo".into()),
                            ],
                            vec![
                                ChildDiff::String("1".into()),
                                ChildDiff::String("bar".into()),
                            ],
                        ],
                        statics: None,
                        templates: None,
                    }),
                )]),
            },
        )])),
    };
    assert_eq!(out, expected);
}

#[test]
fn test_decode_root_diff() {
    let data = r#"
        {
            "0": {
                "0": 1
            }
        }
        "#;
    let out: Result<RootDiff, _> = serde_json::from_str(data);
    assert!(out.is_ok());
    let out = out.expect("Failed to deserialize");
    let expected = RootDiff {
        fragment: FragmentDiff::UpdateRegular {
            children: HashMap::from([(
                "0".into(),
                ChildDiff::Fragment(FragmentDiff::UpdateRegular {
                    children: HashMap::from([("0".into(), ChildDiff::ComponentID(1))]),
                    statics: None,
                }),
            )]),
            statics: None,
        },
        components: None,
    };
    assert_eq!(out, expected);
}
#[test]
fn test_decode_component_with_dynamics_iterated() {
    let input = r#"
        {
            "0": {
                "0": {
                    "d": [
                        [
                            1
                        ],
                        [
                            2
                        ],
                        [
                            3
                        ]
                    ],
                    "s": [
                        "\n  ",
                        "\n"
                    ]
                },
                "s": [
                    "",
                    ""
                ]
            },
            "c": {
                "1": {
                    "0": {
                        "d": [
                            [
                                "1"
                            ],
                            [
                                "2"
                            ],
                            [
                                "3"
                            ]
                        ],
                        "s": [
                            "\n    <Text>Item ",
                            "</Text>\n  "
                        ]
                    },
                    "s": [
                        "<Group>\n  ",
                        "\n</Group>"
                    ]
                },
                "2": {
                    "0": {
                        "d": [
                            [
                                "1"
                            ],
                            [
                                "2"
                            ],
                            [
                                "3"
                            ]
                        ]
                    },
                    "s": 1
                },
                "3": {
                    "0": {
                        "d": [
                            [
                                "1"
                            ],
                            [
                                "2"
                            ],
                            [
                                "3"
                            ]
                        ]
                    },
                    "s": 1
                }
            },
            "s": [
                "",
                ""
            ]
        }"#;
    let _root: RootDiff = serde_json::from_str(input).expect("Failed to deserialize fragment");
}<|MERGE_RESOLUTION|>--- conflicted
+++ resolved
@@ -8,17 +8,10 @@
   "1":"0",
   "2":"",
   "s":[
-<<<<<<< HEAD
-    "\u003cColumn\u003e\n  \u003cButton phx-click\u003d\"inc\"\u003e\n    \u003cText\u003eButton\u003c/Text\u003e\n  \u003c/Button\u003e\n  \u003cText\u003eStatic Text \u003c/Text\u003e\n  \u003cText\u003eCounter 1: ",
-    " \u003c/Text\u003e\n  \u003cText\u003eCounter 2: ",
-    " \u003c/Text\u003e\n  ",
-    "\n\u003c/Column\u003e"
-=======
     "<Column>\n  <Button phx-click=\"inc\">\n    <Text>Button</Text>\n  </Button>\n  <Text>Static Text </Text>\n  <Text>Counter 1: ",
     " </Text>\n  <Text>Counter 2: ",
     " </Text>\n  ",
     "\n</Column>"
->>>>>>> fc9745d4
     ]
 }"#;
     let root: RootDiff = serde_json::from_str(initial).expect("Failed to deserialize fragment");
@@ -29,32 +22,18 @@
   "2":{
       "0":{
           "s":[
-<<<<<<< HEAD
-              "\n      \u003cText fontWeight\u003d\"W600\" fontSize\u003d\"24\"\u003eItem ",
-              "!!!\u003c/Text\u003e\n      ","\n      ",
-=======
               "\n      <Text fontWeight=\"W600\" fontSize=\"24\">Item ",
               "!!!</Text>\n      ","\n      ",
->>>>>>> fc9745d4
               "\n    "
           ],
           "p":{
               "0":[
-<<<<<<< HEAD
-                  "\n        \u003cText color\u003d\" #FFFF0000\"\u003eNumber \u003d ",
-                  " + 3 is even\u003c/Text\u003e\n      "
-              ],
-              "1":[
-                  "\n        \u003cText\u003eNumber + 4 \u003d ",
-                  " is odd\u003c/Text\u003e\n      "
-=======
                   "\n        <Text color=\" #FFFF0000\">Number = ",
                   " + 3 is even</Text>\n      "
               ],
               "1":[
                   "\n        <Text>Number + 4 = ",
                   " is odd</Text>\n      "
->>>>>>> fc9745d4
               ]
           },
           "d":[[
@@ -65,13 +44,8 @@
         "1":"101",
         "s":[
           "\n    ",
-<<<<<<< HEAD
-          "\n    \u003cText\u003eNumber + 100 is ",
-          "\u003c/Text\u003e\n  "
-=======
           "\n    <Text>Number + 100 is ",
           "</Text>\n  "
->>>>>>> fc9745d4
         ]
   }
 }"#;
@@ -85,22 +59,6 @@
     "0":{
       "p":{
         "0":[
-<<<<<<< HEAD
-          "\n        \u003cText color\u003d\" #FFFF0000\"\u003eNumber \u003d ",
-          " + 3 is even\u003c/Text\u003e\n      "
-        ],
-        "1":[
-          "\n        \u003cText\u003eNumber + 4 \u003d ",
-          " is odd\u003c/Text\u003e\n      "
-        ],
-        "2":[
-          "\n        \u003cText color\u003d\" #FF0000FF\"\u003eNumber \u003d ",
-          " + 3 is odd\u003c/Text\u003e\n      "
-        ],
-        "3":[
-          "\n        \u003cText\u003eNumber + 4 \u003d ",
-          " is even\u003c/Text\u003e\n      "
-=======
           "\n        <Text color=\" #FFFF0000\">Number = ",
           " + 3 is even</Text>\n      "
         ],
@@ -115,7 +73,6 @@
         "3":[
           "\n        <Text>Number + 4 = ",
           " is even</Text>\n      "
->>>>>>> fc9745d4
         ]
       },
       "d":[
@@ -181,17 +138,10 @@
   "1":"0",
   "2":"",
   "s":[
-<<<<<<< HEAD
-    "\u003cColumn\u003e\n  \u003cButton phx-click\u003d\"inc\"\u003e\n    \u003cText\u003eIncrement\u003c/Text\u003e\n  \u003c/Button\u003e\n  \u003cButton phx-click\u003d\"dec\"\u003e\n    \u003cText\u003eDecrement\u003c/Text\u003e\n  \u003c/Button\u003e\n  \u003cText\u003eStatic Text \u003c/Text\u003e\n  \u003cText\u003eCounter 1: ",
-    " \u003c/Text\u003e\n  \u003cText\u003eCounter 2: ",
-    " \u003c/Text\u003e\n",
-    "\n\u003c/Column\u003e"
-=======
     "<Column>\n  <Button phx-click=\"inc\">\n    <Text>Increment</Text>\n  </Button>\n  <Button phx-click=\"dec\">\n    <Text>Decrement</Text>\n  </Button>\n  <Text>Static Text </Text>\n  <Text>Counter 1: ",
     " </Text>\n  <Text>Counter 2: ",
     " </Text>\n",
     "\n</Column>"
->>>>>>> fc9745d4
   ]
 }
 "#;
@@ -204,33 +154,19 @@
   "2":{
     "0":{
       "s":[
-<<<<<<< HEAD
-        "\n      \u003cText fontWeight\u003d\"W600\" fontSize\u003d\"24\"\u003eItem ",
-        "!!!\u003c/Text\u003e\n",
-=======
         "\n      <Text fontWeight=\"W600\" fontSize=\"24\">Item ",
         "!!!</Text>\n",
->>>>>>> fc9745d4
         "\n",
         "\n"
       ],
       "p":{
          "0":[
-<<<<<<< HEAD
-           "\n        \u003cText color\u003d\" #FFFF0000\"\u003eNumber \u003d ",
-           " + 3 is even\u003c/Text\u003e\n"
-         ],
-         "1":[
-           "\n        \u003cText\u003eNumber + 4 \u003d ",
-           " is odd\u003c/Text\u003e\n"
-=======
            "\n        <Text color=\" #FFFF0000\">Number = ",
            " + 3 is even</Text>\n"
          ],
          "1":[
            "\n        <Text>Number + 4 = ",
            " is odd</Text>\n"
->>>>>>> fc9745d4
            ]
       },
       "d":[["1",{"0":"1","s":0},{"0":"5","s":1}]]
@@ -238,11 +174,7 @@
     "1":"101",
     "s":[
       "\n",
-<<<<<<< HEAD
-      "\n    \u003cText\u003eNumber + 100 is ","\u003c/Text\u003e\n"
-=======
       "\n    <Text>Number + 100 is ","</Text>\n"
->>>>>>> fc9745d4
     ]
   }
 }
@@ -257,22 +189,6 @@
     "0":{
       "p":{
         "0":[
-<<<<<<< HEAD
-          "\n        \u003cText color\u003d\" #FFFF0000\"\u003eNumber \u003d ",
-          " + 3 is even\u003c/Text\u003e\n"
-        ],
-        "1":[
-          "\n        \u003cText\u003eNumber + 4 \u003d ",
-          " is odd\u003c/Text\u003e\n"
-        ],
-        "2":[
-          "\n        \u003cText color\u003d\" #FF0000FF\"\u003eNumber \u003d ",
-          " + 3 is odd\u003c/Text\u003e\n"
-        ],
-        "3":[
-          "\n        \u003cText\u003eNumber + 4 \u003d ",
-          " is even\u003c/Text\u003e\n"
-=======
           "\n        <Text color=\" #FFFF0000\">Number = ",
           " + 3 is even</Text>\n"
         ],
@@ -287,7 +203,6 @@
         "3":[
           "\n        <Text>Number + 4 = ",
           " is even</Text>\n"
->>>>>>> fc9745d4
         ]
       },
       "d":[
@@ -339,11 +254,7 @@
 fn jetpack_simple_counter() {
     let initial_json = r#"{
         "0":"0",
-<<<<<<< HEAD
-        "s":["\u003cScaffold\u003e\n  \u003cTopAppBar\u003e\n    \u003cTitle\u003e\u003cText\u003eHello\u003c/Text\u003e\u003c/Title\u003e\n  \u003c/TopAppBar\u003e\n  \u003cColumn width\u003d\"fill\" verticalArrangement\u003d\"center\" horizontalAlignment\u003d\"center\"\u003e\n    \u003cText style\u003d\"headlineLarge\"\u003eTitle\u003c/Text\u003e\n    \u003cCard shape\u003d\"8\" padding\u003d\"16\" width\u003d\"140\" height\u003d\"120\" elevation\u003d\"{\u0027defaultElevation\u0027: \u002710\u0027, \u0027pressedElevation\u0027: \u00272\u0027}\" phx-click\u003d\"dec\"\u003e\n      \u003cText padding\u003d\"16\"\u003eHello Jetpack!\u003c/Text\u003e\n    \u003c/Card\u003e\n    \u003cSpacer height\u003d\"8\"\u003e\u003c/Spacer\u003e\n    \u003cCard padding\u003d\"16\"\u003e\n      \u003cText padding\u003d\"16\"\u003eSimple card\u003c/Text\u003e\n    \u003c/Card\u003e\n    \u003cButton phx-click\u003d\"navigate\" contentPadding\u003d\"50\" elevation\u003d\"{\u0027defaultElevation\u0027: \u002720\u0027, \u0027pressedElevation\u0027: \u002710\u0027}\"\u003e\n      \u003cText\u003eNavigate to counter\u003c/Text\u003e\n    \u003c/Button\u003e\n    \u003cButton phx-click\u003d\"redirect\"\u003e\u003cText\u003eRedirect to counter\u003c/Text\u003e\u003c/Button\u003e\n    \u003cIconButton phx-click\u003d\"inc\" colors\u003d\"{\u0027containerColor\u0027: \u0027#FFFF0000\u0027, \u0027contentColor\u0027: \u0027#FFFFFFFF\u0027}\"\u003e\n      \u003cIcon imageVector\u003d\"filled:Add\"\u003e\u003c/Icon\u003e\n    \u003c/IconButton\u003e\n    \u003cRow verticalAlignment\u003d\"center\"\u003e\n      \u003cButton phx-click\u003d\"dec\" shape\u003d\"circle\" size\u003d\"60\"\u003e\n        \u003cText\u003e-\u003c/Text\u003e\n      \u003c/Button\u003e\n      \u003cText\u003eThis counter: ","\u003c/Text\u003e\n      \u003cButton phx-click\u003d\"inc\" shape\u003d\"circle\" size\u003d\"60\"\u003e\u003cText\u003e+\u003c/Text\u003e\u003c/Button\u003e\n    \u003c/Row\u003e\n  \u003c/Column\u003e\n\u003c/Scaffold\u003e"]}"#;
-=======
         "s":["<Scaffold>\n  <TopAppBar>\n    <Title><Text>Hello</Text></Title>\n  </TopAppBar>\n  <Column width=\"fill\" verticalArrangement=\"center\" horizontalAlignment=\"center\">\n    <Text style=\"headlineLarge\">Title</Text>\n    <Card shape=\"8\" padding=\"16\" width=\"140\" height=\"120\" elevation=\"{'defaultElevation': '10', 'pressedElevation': '2'}\" phx-click=\"dec\">\n      <Text padding=\"16\">Hello Jetpack!</Text>\n    </Card>\n    <Spacer height=\"8\"></Spacer>\n    <Card padding=\"16\">\n      <Text padding=\"16\">Simple card</Text>\n    </Card>\n    <Button phx-click=\"navigate\" contentPadding=\"50\" elevation=\"{'defaultElevation': '20', 'pressedElevation': '10'}\">\n      <Text>Navigate to counter</Text>\n    </Button>\n    <Button phx-click=\"redirect\"><Text>Redirect to counter</Text></Button>\n    <IconButton phx-click=\"inc\" colors=\"{'containerColor': '#FFFF0000', 'contentColor': '#FFFFFFFF'}\">\n      <Icon imageVector=\"filled:Add\"></Icon>\n    </IconButton>\n    <Row verticalAlignment=\"center\">\n      <Button phx-click=\"dec\" shape=\"circle\" size=\"60\">\n        <Text>-</Text>\n      </Button>\n      <Text>This counter: ","</Text>\n      <Button phx-click=\"inc\" shape=\"circle\" size=\"60\"><Text>+</Text></Button>\n    </Row>\n  </Column>\n</Scaffold>"]}"#;
->>>>>>> fc9745d4
     let root: RootDiff = serde_json::from_str(initial_json).expect("Failed to deserialize fragment");
     let root: Root = root.try_into().expect("Failed to convert RootDiff to Root");
     let increment_diff = r#"{"0": "1"}"#;
@@ -351,11 +262,7 @@
     let new_root = root.merge(other_root).expect("Failed to merge new root in");
     let expected_root = r#"{
         "0":"1",
-<<<<<<< HEAD
-        "s":["\u003cScaffold\u003e\n  \u003cTopAppBar\u003e\n    \u003cTitle\u003e\u003cText\u003eHello\u003c/Text\u003e\u003c/Title\u003e\n  \u003c/TopAppBar\u003e\n  \u003cColumn width\u003d\"fill\" verticalArrangement\u003d\"center\" horizontalAlignment\u003d\"center\"\u003e\n    \u003cText style\u003d\"headlineLarge\"\u003eTitle\u003c/Text\u003e\n    \u003cCard shape\u003d\"8\" padding\u003d\"16\" width\u003d\"140\" height\u003d\"120\" elevation\u003d\"{\u0027defaultElevation\u0027: \u002710\u0027, \u0027pressedElevation\u0027: \u00272\u0027}\" phx-click\u003d\"dec\"\u003e\n      \u003cText padding\u003d\"16\"\u003eHello Jetpack!\u003c/Text\u003e\n    \u003c/Card\u003e\n    \u003cSpacer height\u003d\"8\"\u003e\u003c/Spacer\u003e\n    \u003cCard padding\u003d\"16\"\u003e\n      \u003cText padding\u003d\"16\"\u003eSimple card\u003c/Text\u003e\n    \u003c/Card\u003e\n    \u003cButton phx-click\u003d\"navigate\" contentPadding\u003d\"50\" elevation\u003d\"{\u0027defaultElevation\u0027: \u002720\u0027, \u0027pressedElevation\u0027: \u002710\u0027}\"\u003e\n      \u003cText\u003eNavigate to counter\u003c/Text\u003e\n    \u003c/Button\u003e\n    \u003cButton phx-click\u003d\"redirect\"\u003e\u003cText\u003eRedirect to counter\u003c/Text\u003e\u003c/Button\u003e\n    \u003cIconButton phx-click\u003d\"inc\" colors\u003d\"{\u0027containerColor\u0027: \u0027#FFFF0000\u0027, \u0027contentColor\u0027: \u0027#FFFFFFFF\u0027}\"\u003e\n      \u003cIcon imageVector\u003d\"filled:Add\"\u003e\u003c/Icon\u003e\n    \u003c/IconButton\u003e\n    \u003cRow verticalAlignment\u003d\"center\"\u003e\n      \u003cButton phx-click\u003d\"dec\" shape\u003d\"circle\" size\u003d\"60\"\u003e\n        \u003cText\u003e-\u003c/Text\u003e\n      \u003c/Button\u003e\n      \u003cText\u003eThis counter: ","\u003c/Text\u003e\n      \u003cButton phx-click\u003d\"inc\" shape\u003d\"circle\" size\u003d\"60\"\u003e\u003cText\u003e+\u003c/Text\u003e\u003c/Button\u003e\n    \u003c/Row\u003e\n  \u003c/Column\u003e\n\u003c/Scaffold\u003e"]}"#;
-=======
         "s":["<Scaffold>\n  <TopAppBar>\n    <Title><Text>Hello</Text></Title>\n  </TopAppBar>\n  <Column width=\"fill\" verticalArrangement=\"center\" horizontalAlignment=\"center\">\n    <Text style=\"headlineLarge\">Title</Text>\n    <Card shape=\"8\" padding=\"16\" width=\"140\" height=\"120\" elevation=\"{'defaultElevation': '10', 'pressedElevation': '2'}\" phx-click=\"dec\">\n      <Text padding=\"16\">Hello Jetpack!</Text>\n    </Card>\n    <Spacer height=\"8\"></Spacer>\n    <Card padding=\"16\">\n      <Text padding=\"16\">Simple card</Text>\n    </Card>\n    <Button phx-click=\"navigate\" contentPadding=\"50\" elevation=\"{'defaultElevation': '20', 'pressedElevation': '10'}\">\n      <Text>Navigate to counter</Text>\n    </Button>\n    <Button phx-click=\"redirect\"><Text>Redirect to counter</Text></Button>\n    <IconButton phx-click=\"inc\" colors=\"{'containerColor': '#FFFF0000', 'contentColor': '#FFFFFFFF'}\">\n      <Icon imageVector=\"filled:Add\"></Icon>\n    </IconButton>\n    <Row verticalAlignment=\"center\">\n      <Button phx-click=\"dec\" shape=\"circle\" size=\"60\">\n        <Text>-</Text>\n      </Button>\n      <Text>This counter: ","</Text>\n      <Button phx-click=\"inc\" shape=\"circle\" size=\"60\"><Text>+</Text></Button>\n    </Row>\n  </Column>\n</Scaffold>"]}"#;
->>>>>>> fc9745d4
     let expected_root: RootDiff = serde_json::from_str(expected_root).expect("Failed to deserialize fragment");
     let expected_root: Root = expected_root.try_into().expect("Failed to convert RootDiff to Root");
     assert_eq!(expected_root, new_root);
