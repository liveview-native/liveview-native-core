--- conflicted
+++ resolved
@@ -50,7 +50,7 @@
         uses: actions/cache@v4
         env:
           cache-name: cache-compiled-build
-        with:
+        with:https://github.com/liveview-native/liveview-native-core/pull/61/conflicts
           path: tests/support/test_server/_build
           key: ${{ runner.os }}-mix-${{ env.cache-name }}-2-${{ hashFiles('**/mix.lock') }}
           restore-keys: |
@@ -74,15 +74,12 @@
 
       - name: Install gradle
         uses: gradle/gradle-build-action@v2.11.0
-<<<<<<< HEAD
 
       # https://github.com/actions/runner-images/blob/5a9870800dc54127d22ee36c303b47314d231c69/images/macos/macos-14-arm64-Readme.md
       # There's no python in the m1 macos runners.
       - uses: actions/setup-python@v5
         with:
           python-version: '3.12'
-=======
->>>>>>> e178d7e3
 
       - name: Run build with Gradle wrapper
         working-directory: ./crates/core/liveview-native-core-jetpack/
